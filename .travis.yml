language: go
go:
  - 1.8
  - tip
env:
  - VAULT_ADDR='http://127.0.0.1:8200' CONSUL_VERSION=0.9.3 ETCD_VERSION=3.2.5 DYNAMODB_VERSION=2017-02-16 VAULT_VERSION=0.8.1 ZOOKEEPER_VERSION=3.4.10 RANCHER_VERSION=0.6.0
services:
  - redis
before_install:
  # install consul
  - wget https://releases.hashicorp.com/consul/${CONSUL_VERSION}/consul_${CONSUL_VERSION}_linux_amd64.zip
  - unzip consul_${CONSUL_VERSION}_linux_amd64.zip
  - sudo mv consul /bin/
  - consul agent -server -bootstrap-expect 1 -data-dir /tmp/consul -bind 127.0.0.1 &
  # install etcd
  - wget https://github.com/coreos/etcd/releases/download/v${ETCD_VERSION}/etcd-v${ETCD_VERSION}-linux-amd64.tar.gz
  - tar xzf etcd-v${ETCD_VERSION}-linux-amd64.tar.gz
  - sudo mv etcd-v${ETCD_VERSION}-linux-amd64/etcd /bin/
  - sudo mv etcd-v${ETCD_VERSION}-linux-amd64/etcdctl /bin/
  - etcd &
  # install DynamoDB
  - mkdir /tmp/dynamodb
  - wget -O - https://s3-us-west-2.amazonaws.com/dynamodb-local/dynamodb_local_${DYNAMODB_VERSION}.tar.gz | tar xz --directory /tmp/dynamodb
  - java -Djava.library.path=/tmp/dynamodb/DynamoDBLocal_lib -jar /tmp/dynamodb/DynamoDBLocal.jar -inMemory &
  # Install rancher metadata
  - wget https://github.com/rancher/rancher-metadata/releases/download/v${RANCHER_VERSION}/rancher-metadata.tar.gz
  - mkdir -p ./rancher-metadata
  - tar xzf rancher-metadata.tar.gz --strip-components=1 -C ./rancher-metadata
  - sudo mv ./rancher-metadata/bin/rancher-metadata /bin/
  # Install vault
  - wget https://releases.hashicorp.com/vault/${VAULT_VERSION}/vault_${VAULT_VERSION}_linux_amd64.zip
  - unzip vault_${VAULT_VERSION}_linux_amd64.zip
  - sudo mv vault /bin/
  - vault server -dev &
  # Install zookeeper
  - wget http://www.eu.apache.org/dist/zookeeper/zookeeper-${ZOOKEEPER_VERSION}/zookeeper-${ZOOKEEPER_VERSION}.tar.gz
  - tar xzf zookeeper-${ZOOKEEPER_VERSION}.tar.gz
  - mkdir /tmp/zookeeper && cp integration/zookeeper/zoo.cfg zookeeper-${ZOOKEEPER_VERSION}/conf/zoo.cfg
  - zookeeper-${ZOOKEEPER_VERSION}/bin/zkServer.sh start
  # Run AWS SSM mocking server
  - go run ./integration/ssm/main.go &
install:
  - sudo pip install awscli
  - go get golang.org/x/tools/cmd/cover
  - ./build
  - sudo ./install
script:
  - ./test
  - bash integration/consul/test.sh
  - bash integration/env/test.sh
  - bash integration/etcd/test.sh
  - bash integration/etcdv3/test.sh
  - bash integration/redis/test.sh
  - bash integration/rancher/test.sh
  - bash integration/vault/test.sh
<<<<<<< HEAD
  - bash integration/zookeeper/test.sh
  - bash integration/dynamodb/test.sh
  - bash integration/ssm/test.sh
=======
  - bash integration/file/test.sh
  - bash integration/zookeeper/test.sh
>>>>>>> 809b5621
<|MERGE_RESOLUTION|>--- conflicted
+++ resolved
@@ -53,11 +53,7 @@
   - bash integration/redis/test.sh
   - bash integration/rancher/test.sh
   - bash integration/vault/test.sh
-<<<<<<< HEAD
+  - bash integration/file/test.sh
   - bash integration/zookeeper/test.sh
   - bash integration/dynamodb/test.sh
-  - bash integration/ssm/test.sh
-=======
-  - bash integration/file/test.sh
-  - bash integration/zookeeper/test.sh
->>>>>>> 809b5621
+  - bash integration/ssm/test.sh