--- conflicted
+++ resolved
@@ -20,11 +20,7 @@
   - etcd &
   # install DynamoDB
   - mkdir /tmp/dynamodb
-<<<<<<< HEAD
-  - wget -O - http://dynamodb-local.s3-website-us-west-2.amazonaws.com/dynamodb_local_latest.tar.gz | tar xz --directory /tmp/dynamodb
-=======
   - wget -O - https://s3-us-west-2.amazonaws.com/dynamodb-local/dynamodb_local_latest.tar.gz | tar xz --directory /tmp/dynamodb
->>>>>>> f1833a6b
   - java -Djava.library.path=/tmp/dynamodb/DynamoDBLocal_lib -jar /tmp/dynamodb/DynamoDBLocal.jar -inMemory &
   # Install rancher metadata
   - wget https://github.com/rancher/rancher-metadata/releases/download/v0.1.0/rancher-metadata.tar.gz
